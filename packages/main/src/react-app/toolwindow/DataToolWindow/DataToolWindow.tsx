import { Accordion } from '@diagram-craft/app-components/Accordion';
import { useApplication, useDiagram } from '../../../application';
import { Select } from '@diagram-craft/app-components/Select';
import {
  Data,
  DataProvider,
  RefreshableDataProvider,
  RefreshableSchemaProvider
} from '@diagram-craft/model/dataProvider';
import { useEffect, useState } from 'react';
import { useRedraw } from '../../hooks/useRedraw';
import { TbChevronDown, TbChevronRight, TbRefresh, TbSettings } from 'react-icons/tb';
import { DRAG_DROP_MANAGER } from '@diagram-craft/canvas/dragDropManager';
import { ObjectPickerDrag } from '../PickerToolWindow/ObjectPickerDrag';
import { newid } from '@diagram-craft/utils/id';
import { DiagramNode } from '@diagram-craft/model/diagramNode';
import { isRegularLayer } from '@diagram-craft/model/diagramLayerRegular';
import { DataSchema } from '@diagram-craft/model/diagramDocumentDataSchemas';
import { assert } from '@diagram-craft/utils/assert';
import { DataProviderSettingsDialog } from './DataProviderSettingsDialog';
import { Button } from '@diagram-craft/app-components/Button';
import { PickerCanvas } from '../../PickerCanvas';
import { DataTemplate } from '@diagram-craft/model/diagramDocument';
import { deserializeDiagramElements } from '@diagram-craft/model/serialization/deserialize';
import { UnitOfWork } from '@diagram-craft/model/unitOfWork';
import { deepClone } from '@diagram-craft/utils/object';
import { Definitions } from '@diagram-craft/model/elementDefinitionRegistry';
import * as ContextMenu from '@radix-ui/react-context-menu';
import { ActionContextMenuItem } from '../../components/ActionContextMenuItem';
import { useEventListener } from '../../hooks/useEventListener';
import { TextInput } from '@diagram-craft/app-components/TextInput';
import { createThumbnailDiagramForNode } from '@diagram-craft/model/diagramThumbnail';

const NODE_CACHE = new Map<string, DiagramNode>();

const makeDataReference = (item: Data, schema: DataSchema): ElementDataEntry => {
  return {
    type: 'external',
    external: {
      uid: item._uid
    },
    data: item,
    schema: schema.id,
    enabled: true
  };
};

const makeTemplateNode = (
  item: Data,
  schema: DataSchema,
  definitions: Definitions,
  template: DataTemplate
) => {
  const cacheKey = item._uid + '/' + template.id;

  if (NODE_CACHE.has(cacheKey)) {
    return NODE_CACHE.get(cacheKey)!;
  }

  const tpl = deepClone(template.template);
  const { node, diagram } = createThumbnailDiagramForNode(
    (diagram, layer) => deserializeDiagramElements([tpl], diagram, layer)[0] as DiagramNode,
    definitions
  );
  node.setBounds({ ...node.bounds, x: 0, y: 0 }, UnitOfWork.immediate(node.diagram));

  node.updateMetadata(cb => {
    cb.data ??= {};
    cb.data.data ??= [];

    cb.data.data = cb.data.data.filter(e => e.schema !== schema.id);

    cb.data.data.push(makeDataReference(item, schema));
  }, UnitOfWork.immediate(node.diagram));

  diagram.viewBox.dimensions = { w: node.bounds.w + 10, h: node.bounds.h + 10 };
  diagram.viewBox.offset = { x: -5, y: -5 };

  NODE_CACHE.set(cacheKey, node);

  return node;
};

const makeDefaultNode = (item: Data, schema: DataSchema, definitions: Definitions): DiagramNode => {
<<<<<<< HEAD
  return Diagram.createThumbnailDiagramForNode(
    (_diagram, layer) =>
=======
  return createThumbnailDiagramForNode(
    (diagram, layer) =>
>>>>>>> 8edfceff
      new DiagramNode(
        newid(),
        'rect',
        { w: 100, h: 100, y: 0, x: 0, r: 0 },
        layer,
        {},
        {
          data: {
            data: [makeDataReference(item, schema)]
          }
        },
        {
          text: `%${schema.fields[0].id}%`
        }
      ),
    definitions
  ).node;
};

const DataProviderResponse = (props: {
  dataProvider: DataProvider;
  selectedSchema: string;
  search: string;
}) => {
  const app = useApplication();
  const diagram = useDiagram();
  const document = diagram.document;
  const [expanded, setExpanded] = useState<string[]>([]);

  const schema =
    props.dataProvider?.schemas?.find(s => s.id === props.selectedSchema) ??
    props.dataProvider?.schemas?.[0];

  const data =
    props.search.trim() !== ''
      ? props.dataProvider.queryData(schema, props.search)
      : props.dataProvider.getData(schema);

  return (
    <div className={'cmp-query-response'}>
      {data?.map(item => {
        const dataTemplates = document.data.templates.bySchema(schema.id);
        return (
          <div
            key={item._uid}
            className={`util-draggable cmp-query-response__item ${expanded.includes(item._uid) ? 'cmp-query-response__item--expanded' : ''}`}
          >
            <>
              <div
                style={{ cursor: 'default' }}
                onClick={() => {
                  if (expanded.includes(item._uid)) {
                    setExpanded(expanded.filter(e => e !== item._uid));
                  } else {
                    setExpanded([...expanded, item._uid]);
                  }
                }}
              >
                {expanded.includes(item._uid) ? <TbChevronDown /> : <TbChevronRight />}
              </div>

              <div
                onMouseDown={ev => {
                  if (!isRegularLayer(diagram.activeLayer)) return;

                  const node =
                    dataTemplates.length > 0
                      ? makeTemplateNode(item, schema, document.definitions, dataTemplates[0])
                      : makeDefaultNode(item, schema, document.definitions);

                  DRAG_DROP_MANAGER.initiate(
                    new ObjectPickerDrag(
                      // @ts-expect-error
                      ev,
                      node,
                      diagram,
                      undefined,
                      app
                    )
                  );
                }}
              >
                {item[schema.fields[0].id]}

                {expanded.includes(item._uid) && (
                  <>
                    <div>
                      {schema.fields.map(k => (
                        <div key={k.id}>
                          {k.name}: {item[k.id] ?? '-'}
                        </div>
                      ))}
                    </div>

                    {dataTemplates.length > 0 && (
                      <div
                        className={'cmp-object-picker'}
                        style={{
                          border: '1px solid var(--cmp-border)',
                          borderRadius: 'var(--cmp-radius)',
                          background: 'var(--cmp-bg)',
                          padding: '0.25rem',
                          margin: '0.25rem 0.5rem 0 0'
                        }}
                      >
                        {dataTemplates
                          .map(
                            t =>
                              [t, makeTemplateNode(item, schema, document.definitions, t)] as [
                                DataTemplate,
                                DiagramNode
                              ]
                          )
                          .map(([t, n]) => (
                            <div
                              key={n.id}
                              style={{ background: 'transparent' }}
                              data-width={n.diagram.viewBox.dimensions.w}
                            >
                              <ContextMenu.Root>
                                <ContextMenu.Trigger asChild>
                                  <div
                                    onPointerDown={ev => {
                                      if (!isRegularLayer(diagram.activeLayer)) return;
                                      if (ev.button !== 0) return;

                                      DRAG_DROP_MANAGER.initiate(
                                        new ObjectPickerDrag(
                                          // @ts-expect-error
                                          ev,
                                          n,
                                          diagram,
                                          undefined,
                                          app
                                        )
                                      );
                                    }}
                                  >
                                    <PickerCanvas
                                      width={42}
                                      height={42}
                                      diagramWidth={n.diagram.viewBox.dimensions.w}
                                      diagramHeight={n.diagram.viewBox.dimensions.h}
                                      diagram={n.diagram}
                                      showHover={true}
                                      name={t.name ?? ''}
                                      onMouseDown={() => {}}
                                    />
                                  </div>
                                </ContextMenu.Trigger>
                                <ContextMenu.Portal>
                                  <ContextMenu.Content className="cmp-context-menu">
                                    <ActionContextMenuItem
                                      action={'EXTERNAL_DATA_LINK_RENAME_TEMPLATE'}
                                      arg={{ templateId: t.id }}
                                    >
                                      Rename...
                                    </ActionContextMenuItem>
                                    <ActionContextMenuItem
                                      action={'EXTERNAL_DATA_LINK_REMOVE_TEMPLATE'}
                                      arg={{ templateId: t.id }}
                                    >
                                      Remove
                                    </ActionContextMenuItem>
                                  </ContextMenu.Content>
                                </ContextMenu.Portal>
                              </ContextMenu.Root>
                            </div>
                          ))}
                      </div>
                    )}
                  </>
                )}
              </div>
            </>
          </div>
        );
      })}
    </div>
  );
};

const DataProviderQueryView = (props: {
  dataProvider: DataProvider;
  selectedSchema: string;
  onChangeSchema: (s: string | undefined) => void;
  onSearch: (s: string) => void;
}) => {
  const [search, setSearch] = useState<string>('');
  return (
    <div style={{ width: '100%' }} className={'util-vstack'}>
      <div>
        <Select.Root value={props.selectedSchema} onChange={props.onChangeSchema}>
          {props.dataProvider.schemas?.map?.(schema => (
            <Select.Item key={schema.id} value={schema.id}>
              {schema.name}
            </Select.Item>
          ))}
        </Select.Root>
      </div>
      <div className={'util-hstack'}>
        <TextInput
          value={search}
          onChange={v => setSearch(v ?? '')}
          onKeyDown={ev => {
            if (ev.key === 'Enter') {
              props.onSearch(search);
            }
          }}
        />

        <Button onClick={() => props.onSearch(search)}>Search</Button>
      </div>
    </div>
  );
};

export const DataToolWindow = () => {
  const redraw = useRedraw();
  const $diagram = useDiagram();
  const [providerSettingsWindow, setProviderSettingsWindow] = useState<boolean>(false);
  const document = $diagram.document;
  const [search, setSearch] = useState<string>('');

  const dataProvider = document.data.provider;

  useEffect(() => {
    if (!dataProvider) return;

    const rd = () => redraw();

    dataProvider.on('addData', rd);
    dataProvider.on('updateData', rd);
    dataProvider.on('deleteData', rd);
    return () => {
      dataProvider.off('addData', rd);
      dataProvider.off('updateData', rd);
      dataProvider.off('deleteData', rd);
    };
  }, [dataProvider]);

  useEventListener(document.data.templates, 'add', redraw);
  useEventListener(document.data.templates, 'update', redraw);
  useEventListener(document.data.templates, 'remove', redraw);

  const [selectedSchema, setSelectedSchema] = useState<string | undefined>(
    dataProvider?.schemas?.[0]?.id
  );

  if (
    dataProvider?.schemas &&
    dataProvider?.schemas?.length > 0 &&
    dataProvider?.schemas.find(s => s.id === selectedSchema) === undefined
  ) {
    setSelectedSchema(dataProvider.schemas[0].id);
  }

  const provider = document.data.provider;

  return (
    <>
      <Accordion.Root type="multiple" defaultValue={['query', 'response']}>
        <Accordion.Item value="query">
          <Accordion.ItemHeader>
            Data Source
            <Accordion.ItemHeaderButtons>
              <a
                className={'cmp-button cmp-button--icon-only'}
                style={{ marginRight: '0.5rem' }}
                aria-disabled={
                  !provider || (!('refreshData' in provider) && !('refreshSchemas' in provider))
                }
                onClick={async () => {
                  assert.present(provider);

                  if ('refreshData' in provider) {
                    await (provider as RefreshableDataProvider).refreshData();
                  }
                  if ('refreshSchemas' in provider) {
                    await (provider as RefreshableSchemaProvider).refreshSchemas();
                  }
                }}
              >
                <TbRefresh />
              </a>
              <a
                className={'cmp-button cmp-button--icon-only'}
                onClick={() => setProviderSettingsWindow(true)}
              >
                <TbSettings />
              </a>
            </Accordion.ItemHeaderButtons>
          </Accordion.ItemHeader>
          <Accordion.ItemContent>
            <div
              style={{
                marginBottom: '0.5rem',
                display: 'flex',
                justifyContent: 'space-between',
                alignItems: 'center'
              }}
            >
              {dataProvider === undefined && <div>No data provider configured</div>}

              {dataProvider !== undefined && (
                <DataProviderQueryView
                  onSearch={setSearch}
                  dataProvider={dataProvider}
                  selectedSchema={selectedSchema!}
                  onChangeSchema={setSelectedSchema}
                />
              )}
            </div>
          </Accordion.ItemContent>
        </Accordion.Item>
        {dataProvider !== undefined && (
          <Accordion.Item value="response">
            <Accordion.ItemHeader>Items</Accordion.ItemHeader>
            <Accordion.ItemContent>
              <DataProviderResponse
                dataProvider={dataProvider}
                selectedSchema={selectedSchema!}
                search={search}
              />
            </Accordion.ItemContent>
          </Accordion.Item>
        )}
      </Accordion.Root>
      <DataProviderSettingsDialog
        onClose={() => setProviderSettingsWindow(false)}
        open={providerSettingsWindow}
      />
    </>
  );
};<|MERGE_RESOLUTION|>--- conflicted
+++ resolved
@@ -82,13 +82,8 @@
 };
 
 const makeDefaultNode = (item: Data, schema: DataSchema, definitions: Definitions): DiagramNode => {
-<<<<<<< HEAD
-  return Diagram.createThumbnailDiagramForNode(
+  return createThumbnailDiagramForNode(
     (_diagram, layer) =>
-=======
-  return createThumbnailDiagramForNode(
-    (diagram, layer) =>
->>>>>>> 8edfceff
       new DiagramNode(
         newid(),
         'rect',
