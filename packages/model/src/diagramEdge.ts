import type { DiagramNode, DuplicationContext } from './diagramNode';
import { LabelNode, Waypoint } from './types';
import { Point } from '@diagram-craft/geometry/point';
import { Vector } from '@diagram-craft/geometry/vector';
import { Box } from '@diagram-craft/geometry/box';
import { PointOnPath, TimeOffsetOnPath } from '@diagram-craft/geometry/pathPosition';
import { CubicSegment, LineSegment } from '@diagram-craft/geometry/pathSegment';
import { Transform } from '@diagram-craft/geometry/transform';
import { DiagramElement, isEdge, isNode } from './diagramElement';
import { DiagramEdgeSnapshot, UnitOfWork, UOWTrackable } from './unitOfWork';
<<<<<<< HEAD
=======
import type { Diagram } from './diagram';
>>>>>>> 8edfceff
import { Layer } from './diagramLayer';
import {
  AnchorEndpoint,
  ConnectedEndpoint,
  Endpoint,
  FreeEndpoint,
  PointInNodeEndpoint
} from './endpoint';
import { DefaultStyles, edgeDefaults } from './diagramDefaults';
import { buildEdgePath } from './edgePathBuilder';
import { isHorizontal, isParallel, isPerpendicular, isReadable, isVertical } from './labelNode';
import { DeepReadonly, DeepRequired, DeepWriteable } from '@diagram-craft/utils/types';
import { deepClone, deepMerge } from '@diagram-craft/utils/object';
import { newid } from '@diagram-craft/utils/id';
import { isDifferent } from '@diagram-craft/utils/math';
import { Direction } from '@diagram-craft/geometry/direction';
import { EdgeDefinition } from './elementDefinitionRegistry';
import { isEmptyString } from '@diagram-craft/utils/strings';
import { assert } from '@diagram-craft/utils/assert';
import { DynamicAccessor, PropPath, PropPathValue } from '@diagram-craft/utils/propertyPath';
import { PropertyInfo } from '@diagram-craft/main/react-app/toolwindow/ObjectToolWindow/types';
import { getAdjustments } from './diagramLayerRuleTypes';
import { RegularLayer } from './diagramLayerRegular';

const isConnected = (endpoint: Endpoint): endpoint is ConnectedEndpoint =>
  endpoint instanceof ConnectedEndpoint;

export type ResolvedLabelNode = LabelNode & {
  node: DiagramNode;
};

export type Intersection = {
  point: Point;
  type: 'above' | 'below';
};

const intersectionListIsSame = (a: Intersection[], b: Intersection[]) => {
  if (a.length !== b.length) return false;
  for (let i = 0; i < a.length; i++) {
    if (!Point.isEqual(a[i].point, b[i].point)) return false;
    if (a[i].type !== b[i].type) return false;
  }
  return true;
};

export type EdgePropsForEditing = DeepReadonly<EdgeProps>;
export type EdgePropsForRendering = DeepReadonly<DeepRequired<EdgeProps>>;

export class DiagramEdge extends DiagramElement implements UOWTrackable<DiagramEdgeSnapshot> {
  #props: EdgeProps = {};

  #intersections: Intersection[] = [];
  #waypoints: ReadonlyArray<Waypoint> = [];

  #start: Endpoint;
  #end: Endpoint;
  #labelNodes?: ReadonlyArray<ResolvedLabelNode>;

  constructor(
    id: string,
    start: Endpoint,
    end: Endpoint,
    props: EdgePropsForEditing,
    metadata: ElementMetadata,
    midpoints: ReadonlyArray<Waypoint>,
    layer: Layer
  ) {
    super('edge', id, layer, metadata);
    this.#start = start;
    this.#end = end;
    this.#props = props as EdgeProps;
    this.#waypoints = midpoints;

    if (start instanceof ConnectedEndpoint)
      start.node._addEdge(start instanceof AnchorEndpoint ? start.anchorId : undefined, this);
    if (end instanceof ConnectedEndpoint)
      end.node._addEdge(end instanceof AnchorEndpoint ? end.anchorId : undefined, this);

    const m = this.metadata;
    if (!m.style) {
      m.style = DefaultStyles.edge.default;
      this.forceUpdateMetadata(m);
    }
  }

  getDefinition(): EdgeDefinition {
    return this.diagram.document.edgeDefinitions.get(this.renderProps.shape);
  }

  /* Props *************************************************************************************************** */

  getPropsInfo<T extends PropPath<EdgeProps>>(path: T): PropertyInfo<PropPathValue<EdgeProps, T>> {
    const { styleProps, ruleProps, ruleStyleProps } = this.getPropsSources();

    const accessor = new DynamicAccessor<EdgeProps>();

    const dest: PropertyInfo<PropPathValue<EdgeProps, T>> = [];

    dest.push({
      val: edgeDefaults.get(path) as PropPathValue<EdgeProps, T>,
      type: 'default'
    });

    if (styleProps) {
      dest.push({
        val: accessor.get(styleProps, path) as PropPathValue<EdgeProps, T>,
        type: 'style',
        id: this.metadata.style
      });
    }

    if (ruleStyleProps) {
      dest.push({
        val: accessor.get(ruleStyleProps, path) as PropPathValue<EdgeProps, T>,
        type: 'ruleStyle'
      });
    }

    dest.push({
      val: accessor.get(this.#props, path) as PropPathValue<EdgeProps, T>,
      type: 'stored'
    });

    for (const rp of ruleProps) {
      dest.push({
        val: accessor.get(rp[1], path) as PropPathValue<EdgeProps, T>,
        type: 'rule',
        id: rp[0]
      });
    }

    return dest.filter(e => e.val !== undefined);
  }

  private getPropsSources() {
    const styleProps = this.diagram.document.styles.getEdgeStyle(this.metadata.style)?.props;

    const adjustments = getAdjustments(this._activeDiagram, this.id);
    const ruleProps = adjustments.map(([k, v]) => [k, v.props]);

    const ruleElementStyle = adjustments
      .map(([, v]) => v.elementStyle)
      .filter(e => !!e)
      .at(-1);
    const ruleStyleProps = this.diagram.document.styles.getEdgeStyle(ruleElementStyle)?.props;

    return { styleProps, ruleProps: ruleProps as [string, EdgeProps][], ruleStyleProps };
  }

  private populatePropsCache() {
    const { styleProps, ruleProps, ruleStyleProps } = this.getPropsSources();

    const consolidatedRulesProps = ruleProps.reduce(
      (p, c) => deepMerge<EdgeProps>({}, p, c[1]),
      {}
    );

    const propsForEditing = deepMerge(
      {},
      styleProps ?? {},
      ruleStyleProps ?? {},
      this.#props
    ) as DeepRequired<EdgeProps>;

    const propsForRendering = edgeDefaults.applyDefaults(
      deepMerge({}, propsForEditing, consolidatedRulesProps)
    );

    this.cache.set('props.forEditing', propsForEditing);
    this.cache.set('props.forRendering', propsForRendering);

    return {
      forEditing: propsForEditing,
      forRendering: propsForRendering
    };
  }

  get storedProps() {
    return this.#props;
  }

  get editProps(): EdgePropsForEditing {
    return (this.cache.get('props.forEditing') ??
      this.populatePropsCache().forEditing) as EdgePropsForEditing;
  }

  get renderProps(): EdgePropsForRendering {
    return (this.cache.get('props.forRendering') ??
      this.populatePropsCache().forRendering) as EdgePropsForRendering;
  }

  updateProps(callback: (props: EdgeProps) => void, uow: UnitOfWork) {
    uow.snapshot(this);

    const oldType = this.#props.type;
    callback(this.#props);

    if (this.#props.type === 'bezier' && oldType !== 'bezier') {
      for (let i = 0; i < this.waypoints.length; i++) {
        const wp = this.waypoints[i];
        if (!wp.controlPoints) {
          // TODO: Fix this
          (wp as DeepWriteable<Waypoint>).controlPoints = this.inferControlPoints(i);
        }
      }
    }

    uow.updateElement(this);

    this._cache?.clear();
  }

  updateCustomProps<K extends keyof CustomEdgeProps>(
    key: K,
    callback: (props: NonNullable<CustomEdgeProps[K]>) => void,
    uow: UnitOfWork
  ) {
    this.updateProps(p => {
      p.custom ??= {};
      p.custom[key] ??= {};
      callback(p.custom[key]!);
    }, uow);
  }

  inferControlPoints(i: number) {
    const before = i === 0 ? this.start.position : this.waypoints[i - 1].point;
    const after = i === this.waypoints.length - 1 ? this.end.position : this.waypoints[i + 1].point;

    return {
      cp1: Vector.scale(Vector.from(after, before), 0.2),
      cp2: Vector.scale(Vector.from(before, after), 0.2)
    };
  }

  isHidden() {
    return this.renderProps.hidden;
  }

  /* Name **************************************************************************************************** */

  get dataForTemplate() {
    return deepMerge(
      {
        name: this.metadata.name
      },
      this.metadata.data?.customData ?? {},
      ...(this.metadata.data?.data?.map(d => d.data) ?? [])
    );
  }

  get name() {
    // First we use any label nodes
    if (this.#labelNodes && this.#labelNodes.length > 0) {
      return this.#labelNodes[0].node.name;
    }

    if (!isEmptyString(this.metadata.name)) {
      this.cache.set('name', this.metadata.name!);
      return this.cache.get('name') as string;
    }

    // ... otherwise we form the name based on connected nodes
    if (isConnected(this.start) || isConnected(this.end)) {
      let s = '';
      if (isConnected(this.start)) {
        s = this.start.node.name;
      }
      s += ' - ';
      if (isConnected(this.end)) {
        s += this.end.node.name;
      }
      return s;
    }

    // ... finally we use the id
    return this.id;
  }

  /* Bounds ************************************************************************************************* */

  // TODO: This is probably not a sufficient way to calculate the bounding box
  //       Maybe we should include the extent of labels as well as the curve itself - i.e
  //       all points
  get bounds() {
    return Box.fromCorners(this.#start.position, this.#end.position);
  }

  setBounds(b: Box, uow: UnitOfWork) {
    uow.snapshot(this);

    const delta = Point.subtract(b, this.bounds);

    if (!isConnected(this.start)) {
      this.#start = new FreeEndpoint({
        x: this.#start.position.x + delta.x,
        y: this.#start.position.y + delta.y
      });
      uow.updateElement(this);
    }
    if (!isConnected(this.end)) {
      this.#end = new FreeEndpoint({
        x: this.#end.position.x + delta.x,
        y: this.#end.position.y + delta.y
      });
      uow.updateElement(this);
    }
  }

  /* Endpoints ********************************************************************************************** */

  setStart(start: Endpoint, uow: UnitOfWork) {
    uow.snapshot(this);

    if (isConnected(this.#start)) {
      uow.snapshot(this.#start.node);

      this.#start.node._removeEdge(
        this.#start instanceof AnchorEndpoint ? this.#start.anchorId : undefined,
        this
      );
      uow.updateElement(this.#start.node);
    }

    if (isConnected(start)) {
      uow.snapshot(start.node);

      start.node._addEdge(start instanceof AnchorEndpoint ? start.anchorId : undefined, this);
      uow.updateElement(start.node);
    }

    this.#start = start;

    uow.updateElement(this);
  }

  get start() {
    return this.#start;
  }

  setEnd(end: Endpoint, uow: UnitOfWork) {
    uow.snapshot(this);

    if (isConnected(this.#end)) {
      uow.snapshot(this.#end.node);

      this.#end.node._removeEdge(
        this.#end instanceof AnchorEndpoint ? this.#end.anchorId : undefined,
        this
      );
      uow.updateElement(this.#end.node);
    }

    if (isConnected(end)) {
      uow.snapshot(end.node);

      end.node._addEdge(end instanceof AnchorEndpoint ? end.anchorId : undefined, this);
      uow.updateElement(end.node);
    }

    this.#end = end;

    uow.updateElement(this);
  }

  get end() {
    return this.#end;
  }

  isConnected() {
    return isConnected(this.start) || isConnected(this.end);
  }

  /* Label Nodes ******************************************************************************************** */

  get labelNodes() {
    return this.#labelNodes;
  }

  removeChild(child: DiagramElement, uow: UnitOfWork) {
    super.removeChild(child, uow);
    this.syncLabelNodesBasedOnChildren(uow);
  }

  addChild(child: DiagramElement, uow: UnitOfWork) {
    // Note: we don't support edges to be children of edges
    assert.true(isNode(child));

    super.addChild(child, uow);
    this.syncLabelNodesBasedOnChildren(uow);
  }

  setChildren(children: ReadonlyArray<DiagramElement>, uow: UnitOfWork) {
    // Note: we don't support edges to be children of edges
    assert.true(children.every(isNode));

    super.setChildren(children, uow);
    this.syncLabelNodesBasedOnChildren(uow);
  }

  private syncLabelNodesBasedOnChildren(uow: UnitOfWork) {
    uow.snapshot(this);

    // Find all children with corresponding label node
    const existingLabelNodes =
      this.#labelNodes?.filter(ln => this._children.find(c => c.id === ln.node.id)) ?? [];

    const newLabelNodes: ResolvedLabelNode[] = [];
    for (const c of this._children) {
      assert.node(c);

      if (!existingLabelNodes.find(ln => ln.node === c)) {
        newLabelNodes.push({
          id: c.id,
          node: c,
          type: 'perpendicular',
          offset: {
            x: 0,
            y: 0
          },
          timeOffset: 0
        });
      }
    }

    this.#labelNodes = [...existingLabelNodes, ...newLabelNodes];
    uow.updateElement(this);

    this.labelNodeConsistencyInvariant();
  }

  private syncChildrenBasedOnLabelNodes(uow: UnitOfWork) {
    uow.snapshot(this);

    this.#labelNodes?.forEach(ln => {
      const layer = ln.node.layer;
      if (layer instanceof RegularLayer) {
        const inLayerElements = layer.elements.find(e => e === ln.node);
        if (inLayerElements) {
          layer.removeElement(ln.node, uow);
        }

        if (!this._children.find(c => c.id === ln.node.id)) {
          super.addChild(ln.node, uow);
        }

        assert.true(ln.node.parent === this);

        const inDiagram =
          layer.diagram.nodeLookup.has(ln.node.id) || layer.diagram.edgeLookup.has(ln.node.id);
        if (!inDiagram) {
          layer.addElement(ln.node, uow);
        }
      } else {
        assert.fail('Label nodes should be part of regular layer');
      }

      uow.snapshot(ln.node);
      uow.updateElement(ln.node);
    });

    for (const c of this._children) {
      if (!this.#labelNodes?.find(ln => ln.node === c)) {
        this.removeChild(c, uow);
      }
    }

    uow.updateElement(this);

    this.labelNodeConsistencyInvariant();
  }

  setLabelNodes(labelNodes: ReadonlyArray<ResolvedLabelNode> | undefined, uow: UnitOfWork) {
    this.#labelNodes = labelNodes;

    this.syncChildrenBasedOnLabelNodes(uow);
  }

  addLabelNode(labelNode: ResolvedLabelNode, uow: UnitOfWork) {
    uow.snapshot(this);

    this.setLabelNodes([...(this.labelNodes ?? []), labelNode], uow);
  }

  removeLabelNode(labelNode: ResolvedLabelNode, uow: UnitOfWork) {
    assert.true(!!this.labelNodes?.find(n => labelNode.id === n.id));

    uow.snapshot(this);

    this.setLabelNodes(
      this.labelNodes?.filter(ln => ln.id !== labelNode.id),
      uow
    );
  }

  private labelNodeConsistencyInvariant() {
    DEBUG: {
      // Check that labelNodes and children have the same length
      assert.true(
        this.#labelNodes?.length === this._children.length,
        `Label nodes don't match children - different length; ${this._children.length} != ${this.#labelNodes?.length}`
      );

      // Check that labelNodes and children have the same nodes
      for (const ln of this.#labelNodes ?? []) {
        assert.true(
          !!this._children.find(c => c.id === ln.node.id),
          `Label node doesn't match children - different ids; ${this._children.map(c => c.id).join(', ')} != ${this.#labelNodes?.map(ln => ln.node.id).join(', ')}`
        );
      }

      // Check that no children are elements of the layer
      for (const c of this._children) {
        assert.false(
          c.layer instanceof RegularLayer && !!c.layer.elements.find(e => e === c),
          "Label node doesn't match children - element"
        );
      }

      // Check that all children are part of the element mapping of the diagram
      for (const c of this._children) {
        assert.true(
          c.diagram.nodeLookup.has(c.id) || c.diagram.edgeLookup.has(c.id),
          "Label node doesn't match children - diagram"
        );
      }
    }
  }

  /* Waypoints ********************************************************************************************** */

  get waypoints(): ReadonlyArray<Waypoint> {
    return this.#waypoints;
  }

  addWaypoint(waypoint: Waypoint, uow: UnitOfWork) {
    uow.snapshot(this);

    const path = this.path();
    const projection = path.projectPoint(waypoint.point);

    if (this.#props.type === 'bezier' && !waypoint.controlPoints) {
      const offset = PointOnPath.toTimeOffset({ point: waypoint.point }, path);
      const [p1, p2] = path.split(offset);

      const segments: CubicSegment[] = [];
      for (const s of [...p1.segments, ...p2.segments]) {
        if (s instanceof CubicSegment) {
          segments.push(s);
        } else if (s instanceof LineSegment) {
          segments.push(CubicSegment.fromLine(s));
        }
      }
      const newWaypoints: Waypoint[] = [];

      for (let i = 0; i < segments.length - 1; i++) {
        const segment = segments[i];
        newWaypoints.push({
          point: segment.end,
          controlPoints: {
            cp1: Point.subtract(segment.p2, segment.end),
            cp2: Point.subtract(segments[i + 1].p1, segment.end)
          }
        });
      }

      this.#waypoints = newWaypoints;

      uow.updateElement(this);

      return offset.segment;
    } else {
      const wpDistances = this.waypoints.map(p => {
        return {
          pathD: PointOnPath.toTimeOffset({ point: p.point }, path).pathD,
          ...p
        };
      });

      const newWaypoint = { ...waypoint, pathD: projection.pathD };
      this.#waypoints = [...wpDistances, newWaypoint].sort(
        (a, b) => a.pathD - b.pathD
      ) as Array<Waypoint>;

      uow.updateElement(this);

      return this.#waypoints.indexOf(newWaypoint);
    }
  }

  removeWaypoint(waypoint: Waypoint, uow: UnitOfWork) {
    uow.snapshot(this);
    this.#waypoints = this.#waypoints.filter(w => w !== waypoint);
    uow.updateElement(this);
  }

  moveWaypoint(waypoint: Waypoint, point: Point, uow: UnitOfWork) {
    uow.snapshot(this);
    // TODO: Fix this
    (waypoint as DeepWriteable<Waypoint>).point = point;
    uow.updateElement(this);
  }

  updateWaypoint(idx: number, waypoint: Waypoint, uow: UnitOfWork) {
    uow.snapshot(this);
    this.#waypoints = this.waypoints.map((w, i) => (i === idx ? waypoint : w));
    uow.updateElement(this);
  }

  get midpoints() {
    const path = this.path();
    return path.segments.map(s => {
      return s.point(0.5);
    });
  }

  /* Snapshot ************************************************************************************************ */

  snapshot(): DiagramEdgeSnapshot {
    return {
      _snapshotType: 'edge',
      id: this.id,
      type: 'edge',
      props: deepClone(this.#props),
      metadata: deepClone(this.metadata),
      start: this.start.serialize(),
      end: this.end.serialize(),
      waypoints: deepClone(this.waypoints),
      labelNodes: this.labelNodes?.map(ln => ({
        id: ln.id,
        type: ln.type,
        offset: ln.offset,
        timeOffset: ln.timeOffset
      }))
    };
  }

  // TODO: Add assertions for lookups
  restore(snapshot: DiagramEdgeSnapshot, uow: UnitOfWork) {
    this.#props = snapshot.props as EdgeProps;
    this._highlights.clear();
    this.#start = Endpoint.deserialize(snapshot.start, this.diagram.nodeLookup);
    this.#end = Endpoint.deserialize(snapshot.end, this.diagram.nodeLookup);
    this.#waypoints = (snapshot.waypoints ?? []) as Array<Waypoint>;

    this.#labelNodes = snapshot.labelNodes?.map(ln => ({
      ...ln,
      node: this.diagram.nodeLookup.get(ln.id)!
    }));

    this.syncChildrenBasedOnLabelNodes(uow);

    uow.updateElement(this);
    this._cache?.clear();
  }

  duplicate(ctx?: DuplicationContext, id?: string | undefined) {
    const uow = new UnitOfWork(this.diagram);

    const edge = new DiagramEdge(
      id ?? newid(),
      this.start,
      this.end,
      deepClone(this.#props) as EdgeProps,
      deepClone(this.metadata) as ElementMetadata,
      deepClone(this.waypoints) as Array<Waypoint>,
      this.layer
    );

    ctx?.targetElementsInGroup.set(this.id, edge);

    // Clone any label nodes
    const newLabelNodes: ResolvedLabelNode[] = [];
    for (let i = 0; i < (edge.labelNodes ?? []).length; i++) {
      const l = (edge.labelNodes ?? [])[i];

      const newNode = l.node.duplicate(ctx, id ? `${id}-${i}` : undefined);
      newLabelNodes.push({
        ...l,
        node: newNode
      });
    }
    edge.setLabelNodes(newLabelNodes, uow);

    uow.abort();

    return edge;
  }

  /* ***** ***** ******************************************************************************************** */

  isLocked() {
    return this.layer.isLocked();
  }

  path() {
    // TODO: We should be able to cache this, and then invalidate it when the edge changes (see invalidate())

    const startDirection = this._getNormalDirection(this.start);
    const endDirection = this._getNormalDirection(this.end);

    let rounding = 0;
    if (this.#props.stroke?.lineJoin === undefined || this.#props.stroke.lineJoin === 'round') {
      rounding = this.#props.routing?.rounding ?? 0;
    }

    return buildEdgePath(
      this,
      rounding,
      startDirection,
      endDirection ? Direction.opposite(endDirection) : undefined
    );
  }

  /**
   * In case the endpoint is connected, there are two options; either
   * the anchor has a normal (and we will use it) - or we need to calculate
   * the normal based on the point and the boundary path
   *
   * In case the endpoint is not connected, there's no inherent direction to use
   *
   * Note that this gives you the direction of the endpoint as the node
   * is rotated - i.e. rotating the node will have an effect on which direction
   * this method returns
   *
   * TODO: Could we move this to the endpoint?
   */
  private _getNormalDirection(endpoint: Endpoint) {
    if (isConnected(endpoint)) {
      if (endpoint instanceof AnchorEndpoint && endpoint.getAnchor().normal !== undefined) {
        return Direction.fromAngle(endpoint.getAnchor().normal! + endpoint.node.bounds.r, true);
      }

      if (endpoint instanceof PointInNodeEndpoint) return undefined;

      // ... else, we calculate the normal assuming the closest point to the
      // endpoint on the boundary path
      const startNode = endpoint.node;
      const boundingPath = startNode.getDefinition().getBoundingPath(startNode);
      const t = boundingPath.projectPoint(endpoint.position);

      const paths = boundingPath.all();
      const tangent = paths[t.pathIdx].tangentAt(t.offset);

      // TODO: We need to check this is going in the right direction (i.e. outwards)
      //       probably need to pick up some code from ShapeNodeDefinition.getAnchors

      return Direction.fromVector({ x: -tangent.y, y: tangent.x });
    }
    return undefined;
  }

  transform(transforms: ReadonlyArray<Transform>, uow: UnitOfWork) {
    uow.snapshot(this);

    this.setBounds(Transform.box(this.bounds, ...transforms), uow);

    this.#waypoints = this.waypoints.map(w => {
      const absoluteControlPoints = Object.values(w.controlPoints ?? {}).map(cp =>
        Point.add(w.point, cp)
      );
      const transformedControlPoints = absoluteControlPoints.map(cp =>
        Transform.point(cp, ...transforms)
      );
      const transformedPoint = Transform.point(w.point, ...transforms);
      const relativeControlPoints = transformedControlPoints.map(cp =>
        Point.subtract(cp, transformedPoint)
      );

      return {
        point: transformedPoint,
        controlPoints: w.controlPoints
          ? {
              cp1: relativeControlPoints[0],
              cp2: relativeControlPoints[1]
            }
          : undefined
      };
    });

    uow.updateElement(this);
  }

  get intersections() {
    return this.#intersections;
  }

  flip(uow: UnitOfWork) {
    uow.snapshot(this);

    const start = this.#start;
    const end = this.#end;

    // Need to "zero" the end so that the setters logic should work correctly
    this.#end = new FreeEndpoint(Point.ORIGIN);

    this.setStart(end, uow);
    this.setEnd(start, uow);
  }

  /**
   * Called in case the edge has been changed and needs to be recalculated
   *
   *  edge -> label nodes -> ...
   *       -> intersecting edges
   *
   * Note, that whilst an edge can be part of a group, a change to the edge will not
   * impact the state and/or bounds of the parent group/container
   */
  invalidate(uow: UnitOfWork) {
    uow.snapshot(this);

    // Ensure we don't get into an infinite loop
    if (uow.hasBeenInvalidated(this)) return;
    uow.beginInvalidation(this);

    this.adjustLabelNodePosition(uow);
    this.recalculateIntersections(uow, true);
  }

  detach(uow: UnitOfWork) {
    // Update any parent
    if (this.parent) {
      this.parent.removeChild(this, uow);
    }

    // All label nodes must be detached
    if (this.labelNodes) {
      for (const l of this.labelNodes) {
        l.node.detach(uow);
      }
    }

    this.diagram.edgeLookup.delete(this.id);

    // Note, need to check if the element is still in the layer to avoid infinite recursion
    assert.true(this.layer instanceof RegularLayer);
    if ((this.layer as RegularLayer).elements.includes(this)) {
      (this.layer as RegularLayer).removeElement(this, uow);
    }
  }

  private recalculateIntersections(uow: UnitOfWork, propagate = false) {
    if (!this.diagram.mustCalculateIntersections) return;

    let currentEdgeHasBeenSeen = false;
    const path = this.path();
    const intersections: Intersection[] = [];
    for (const edge of this.diagram.visibleElements()) {
      if (!isEdge(edge)) continue;

      uow.snapshot(edge);

      if (edge === this) {
        currentEdgeHasBeenSeen = true;
        continue;
      }

      // TODO: There's opportunity to optimize this by using the bounding box, but
      //       this requires the bounds() method to be more accurate

      const otherPath = edge.path();
      const intersectionsWithOther = path.intersections(otherPath);
      intersections.push(
        ...intersectionsWithOther.map(e => ({
          point: e.point,
          type: (currentEdgeHasBeenSeen ? 'below' : 'above') as Intersection['type']
        }))
      );
      if (propagate) {
        edge.recalculateIntersections(uow, false);
      }
    }

    if (!intersectionListIsSame(intersections, this.#intersections)) {
      this.#intersections = intersections;
      uow.updateElement(this);
    }
  }

  private adjustLabelNodePosition(uow: UnitOfWork) {
    if (!this.labelNodes || this.labelNodes.length === 0) return;

    const path = this.path();

    for (const labelNode of this.labelNodes) {
      const pathD = TimeOffsetOnPath.toLengthOffsetOnPath({ pathT: labelNode.timeOffset }, path);
      const attachmentPoint = path.pointAt(pathD);

      let newReferencePoint = Point.add(attachmentPoint, labelNode.offset);
      let newRotation = labelNode.node.bounds.r;
      if (isParallel(labelNode.type) || isPerpendicular(labelNode.type)) {
        const tangent = path.tangentAt(pathD);

        if (isParallel(labelNode.type)) {
          newRotation = Vector.angle(tangent);
        } else {
          newRotation = Vector.angle(tangent) + Math.PI / 2;
        }

        if (isReadable(labelNode.type)) {
          if (newRotation > Math.PI / 2) newRotation -= Math.PI;
          if (newRotation < -Math.PI / 2) newRotation += Math.PI;
        }

        newReferencePoint = Point.add(
          attachmentPoint,
          Point.rotate({ x: -labelNode.offset.x, y: 0 }, Vector.angle(tangent) + Math.PI / 2)
        );
      } else if (isHorizontal(labelNode.type)) {
        newRotation = 0;
      } else if (isVertical(labelNode.type)) {
        newRotation = Math.PI / 2;
      }

      const referenceOffsetFromMidpoint = Point.of(0, 0);
      if (labelNode.node.renderProps.text.align === 'left') {
        referenceOffsetFromMidpoint.x = labelNode.node.bounds.w / 2;
      } else if (labelNode.node.renderProps.text.align === 'right') {
        referenceOffsetFromMidpoint.x = -labelNode.node.bounds.w / 2;
      }

      if (labelNode.node.renderProps.text.valign === 'top') {
        referenceOffsetFromMidpoint.y = labelNode.node.bounds.h / 2 + 6;
      } else if (labelNode.node.renderProps.text.valign === 'bottom') {
        referenceOffsetFromMidpoint.y = -labelNode.node.bounds.h / 2 - 1;
      }

      // Note, using rounding here to avoid infinite recursion
      newReferencePoint = Point.add(newReferencePoint, referenceOffsetFromMidpoint);
      const currentReferencePoint = Point.add(
        Box.center(labelNode.node.bounds),
        referenceOffsetFromMidpoint
      );
      const hasChanged =
        isDifferent(newReferencePoint.x, currentReferencePoint.x) ||
        isDifferent(newReferencePoint.y, currentReferencePoint.y) ||
        isDifferent(newRotation, labelNode.node.bounds.r);

      if (hasChanged) {
        labelNode.node.setBounds(
          {
            ...labelNode.node.bounds,
            r: newRotation,
            x: newReferencePoint.x - labelNode.node.bounds.w / 2,
            y: newReferencePoint.y - labelNode.node.bounds.h / 2
          },
          uow
        );
      }
    }
  }

  getAttachmentsInUse(): Array<string> {
    return [];
  }
}<|MERGE_RESOLUTION|>--- conflicted
+++ resolved
@@ -1,4 +1,4 @@
-import type { DiagramNode, DuplicationContext } from './diagramNode';
+import { DiagramNode, DuplicationContext } from './diagramNode';
 import { LabelNode, Waypoint } from './types';
 import { Point } from '@diagram-craft/geometry/point';
 import { Vector } from '@diagram-craft/geometry/vector';
@@ -8,10 +8,6 @@
 import { Transform } from '@diagram-craft/geometry/transform';
 import { DiagramElement, isEdge, isNode } from './diagramElement';
 import { DiagramEdgeSnapshot, UnitOfWork, UOWTrackable } from './unitOfWork';
-<<<<<<< HEAD
-=======
-import type { Diagram } from './diagram';
->>>>>>> 8edfceff
 import { Layer } from './diagramLayer';
 import {
   AnchorEndpoint,
@@ -90,11 +86,7 @@
     if (end instanceof ConnectedEndpoint)
       end.node._addEdge(end instanceof AnchorEndpoint ? end.anchorId : undefined, this);
 
-    const m = this.metadata;
-    if (!m.style) {
-      m.style = DefaultStyles.edge.default;
-      this.forceUpdateMetadata(m);
-    }
+    this._metadata.style ??= DefaultStyles.edge.default;
   }
 
   getDefinition(): EdgeDefinition {
@@ -119,7 +111,7 @@
       dest.push({
         val: accessor.get(styleProps, path) as PropPathValue<EdgeProps, T>,
         type: 'style',
-        id: this.metadata.style
+        id: this._metadata.style
       });
     }
 
@@ -147,7 +139,7 @@
   }
 
   private getPropsSources() {
-    const styleProps = this.diagram.document.styles.getEdgeStyle(this.metadata.style)?.props;
+    const styleProps = this.diagram.document.styles.getEdgeStyle(this._metadata.style)?.props;
 
     const adjustments = getAdjustments(this._activeDiagram, this.id);
     const ruleProps = adjustments.map(([k, v]) => [k, v.props]);
@@ -255,7 +247,7 @@
   get dataForTemplate() {
     return deepMerge(
       {
-        name: this.metadata.name
+        name: this._metadata.name
       },
       this.metadata.data?.customData ?? {},
       ...(this.metadata.data?.data?.map(d => d.data) ?? [])
@@ -268,8 +260,8 @@
       return this.#labelNodes[0].node.name;
     }
 
-    if (!isEmptyString(this.metadata.name)) {
-      this.cache.set('name', this.metadata.name!);
+    if (!isEmptyString(this._metadata.name)) {
+      this.cache.set('name', this._metadata.name!);
       return this.cache.get('name') as string;
     }
 
@@ -635,7 +627,7 @@
       id: this.id,
       type: 'edge',
       props: deepClone(this.#props),
-      metadata: deepClone(this.metadata),
+      metadata: deepClone(this._metadata),
       start: this.start.serialize(),
       end: this.end.serialize(),
       waypoints: deepClone(this.waypoints),
@@ -651,7 +643,7 @@
   // TODO: Add assertions for lookups
   restore(snapshot: DiagramEdgeSnapshot, uow: UnitOfWork) {
     this.#props = snapshot.props as EdgeProps;
-    this._highlights.clear();
+    this._highlights = [];
     this.#start = Endpoint.deserialize(snapshot.start, this.diagram.nodeLookup);
     this.#end = Endpoint.deserialize(snapshot.end, this.diagram.nodeLookup);
     this.#waypoints = (snapshot.waypoints ?? []) as Array<Waypoint>;
@@ -675,7 +667,7 @@
       this.start,
       this.end,
       deepClone(this.#props) as EdgeProps,
-      deepClone(this.metadata) as ElementMetadata,
+      deepClone(this._metadata) as ElementMetadata,
       deepClone(this.waypoints) as Array<Waypoint>,
       this.layer
     );
