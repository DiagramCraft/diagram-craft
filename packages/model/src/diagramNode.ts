import { LabelNode } from './types';
import { Box } from '@diagram-craft/geometry/box';
import { Transform } from '@diagram-craft/geometry/transform';
import { DiagramElement, isEdge, isNode } from './diagramElement';
import { DiagramNodeSnapshot, UnitOfWork, UOWTrackable } from './unitOfWork';
<<<<<<< HEAD
import { DiagramEdge, ResolvedLabelNode } from './diagramEdge';
=======
import type { DiagramEdge, ResolvedLabelNode } from './diagramEdge';
import type { Diagram } from './diagram';
>>>>>>> 8edfceff
import { Layer } from './diagramLayer';
import { DefaultStyles, nodeDefaults } from './diagramDefaults';
import {
  AnchorEndpoint,
  ConnectedEndpoint,
  Endpoint,
  FreeEndpoint,
  PointInNodeEndpoint
} from './endpoint';
import { DeepReadonly, DeepRequired, makeWriteable } from '@diagram-craft/utils/types';
import { deepClone, deepMerge } from '@diagram-craft/utils/object';
import { assert, VERIFY_NOT_REACHED, VerifyNotReached } from '@diagram-craft/utils/assert';
import { newid } from '@diagram-craft/utils/id';
import { clamp } from '@diagram-craft/utils/math';
import { Point } from '@diagram-craft/geometry/point';
import { applyTemplate } from './template';
import { isEmptyString } from '@diagram-craft/utils/strings';
import { Anchor } from './anchor';
import { DynamicAccessor, PropPath, PropPathValue } from '@diagram-craft/utils/propertyPath';
import { PropertyInfo } from '@diagram-craft/main/react-app/toolwindow/ObjectToolWindow/types';
import { getAdjustments } from './diagramLayerRuleTypes';
import { toUnitLCS } from '@diagram-craft/geometry/pathListBuilder';
import { RegularLayer } from './diagramLayerRegular';
import { transformPathList } from '@diagram-craft/geometry/pathListUtils';

export type DuplicationContext = {
  targetElementsInGroup: Map<string, DiagramElement>;
};

export type NodePropsForRendering = DeepReadonly<DeepRequired<NodeProps>>;
export type NodePropsForEditing = DeepReadonly<NodeProps>;

export type NodeTexts = { text: string } & Record<string, string>;

export class DiagramNode extends DiagramElement implements UOWTrackable<DiagramNodeSnapshot> {
  readonly edges: Map<string | undefined, DiagramEdge[]> = new Map<
    string | undefined,
    DiagramEdge[]
  >();

  #nodeType: 'group' | string;

  #props: NodeProps = {};
  #text: NodeTexts = {
    text: ''
  };

  #bounds: Box;
  #anchors?: ReadonlyArray<Anchor>;

  constructor(
    id: string,
    nodeType: 'group' | string,
    bounds: Box,
    layer: Layer,
    props: NodePropsForEditing,
    metadata: ElementMetadata,
    text: NodeTexts = { text: '' },
    anchorCache?: ReadonlyArray<Anchor>
  ) {
    super('node', id, layer, metadata);
    this.#bounds = bounds;
    this.#nodeType = nodeType;
    this.#text = text;

    this.#props = (props ?? {}) as NodeProps;
    this.#anchors = anchorCache;

    const m = this.metadata;
    if (!m.style || !m.textStyle) {
      m.style = this.nodeType === 'text' ? DefaultStyles.node.text : DefaultStyles.node.default;
      m.textStyle = DefaultStyles.text.default;
      this.forceUpdateMetadata(m);
    }

    // Note: It is important that this comes last, as it might trigger
    //       events etc - so important that everything is set up before
    //       that to avoid flashing of incorrect formatting/style
    if (!this.#anchors) {
      this.invalidateAnchors(UnitOfWork.immediate(this.layer.diagram));
    }
  }

  getDefinition() {
    return this.diagram.document.nodeDefinitions.get(this.#nodeType);
  }

  get nodeType() {
    return this.#nodeType;
  }

  changeNodeType(nodeType: string, uow: UnitOfWork) {
    uow.snapshot(this);
    this.#nodeType = nodeType;
    this._children = [];
    uow.updateElement(this);

    this._cache?.clear();
    this.invalidateAnchors(uow);
    this.getDefinition().onPropUpdate(this, uow);
  }

  /* Text **************************************************************************************************** */

  getText(id = 'text') {
    return this.#text[id === '1' ? 'text' : id];
  }

  setText(text: string, uow: UnitOfWork, id = 'text') {
    uow.snapshot(this);
    this.#text[id === '1' ? 'text' : id] = text;
    uow.updateElement(this);
    this._cache?.clear();
  }

  get texts() {
    return this.#text;
  }

  /* Props *************************************************************************************************** */

  getPropsInfo<T extends PropPath<NodeProps>>(path: T): PropertyInfo<PropPathValue<NodeProps, T>> {
    const {
      parentProps,
      styleProps,
      textStyleProps,
      ruleProps,
      ruleStyleProps,
      ruleTextStyleProps
    } = this.getPropsSources();

    const accessor = new DynamicAccessor<NodeProps>();

    const dest: PropertyInfo<PropPathValue<NodeProps, T>> = [];

    dest.push({
      val: nodeDefaults.get(path) as PropPathValue<NodeProps, T>,
      type: 'default'
    });

    if (styleProps) {
      dest.push({
        val: accessor.get(styleProps, path) as PropPathValue<NodeProps, T>,
        type: 'style',
        id: this.metadata.style
      });
    }

    if (textStyleProps) {
      dest.push({
        val: accessor.get(textStyleProps, path) as PropPathValue<NodeProps, T>,
        type: 'textStyle',
        id: this.metadata.textStyle
      });
    }

    if (ruleStyleProps) {
      dest.push({
        val: accessor.get(ruleStyleProps, path) as PropPathValue<NodeProps, T>,
        type: 'ruleStyle'
      });
    }

    if (ruleTextStyleProps) {
      dest.push({
        val: accessor.get(ruleTextStyleProps, path) as PropPathValue<NodeProps, T>,
        type: 'ruleTextStyle'
      });
    }

    dest.push({
      val: accessor.get(parentProps, path) as PropPathValue<NodeProps, T>,
      type: 'parent'
    });

    dest.push({
      val: accessor.get(this.#props, path) as PropPathValue<NodeProps, T>,
      type: 'stored'
    });

    for (const rp of ruleProps) {
      dest.push({
        val: accessor.get(rp[1], path) as PropPathValue<NodeProps, T>,
        type: 'rule',
        id: rp[0]
      });
    }

    return dest.filter(e => e.val !== undefined);
  }

  private getPropsSources() {
    const styleProps = this.diagram.document.styles.getNodeStyle(this.metadata.style)?.props;

    const textStyleProps = this.diagram.document.styles.getTextStyle(
      this.metadata.textStyle
    )?.props;

    const parentProps: Partial<NodeProps & EdgeProps> = deepClone(
      // @ts-expect-error this.#parent.editProps cannot be properly typed
      this._parent && this.#props.inheritStyle ? makeWriteable(this._parent.editProps) : {}
    );

    const adjustments = getAdjustments(this._activeDiagram, this.id);
    const ruleProps = adjustments.map(([k, v]) => [k, v.props]);

    const ruleElementStyle = adjustments
      .map(([, v]) => v.elementStyle)
      .filter(e => !!e)
      .at(-1);
    const ruleStyleProps = this.diagram.document.styles.getNodeStyle(ruleElementStyle)?.props ?? {};

    const ruleTextStyle = adjustments
      .map(([, v]) => v.textStyle)
      .filter(e => !!e)
      .at(-1);
    const ruleTextStyleProps =
      this.diagram.document.styles.getTextStyle(ruleTextStyle)?.props ?? {};

    return {
      parentProps,
      styleProps,
      textStyleProps,
      ruleProps: ruleProps as [string, NodeProps][],
      ruleStyleProps,
      ruleTextStyleProps
    };
  }

  protected populatePropsCache() {
    const {
      parentProps,
      styleProps,
      textStyleProps,
      ruleProps,
      ruleStyleProps,
      ruleTextStyleProps
    } = this.getPropsSources();

    // Let's not inherit the debug property - as it's useful to be able
    // to set this on individual nodes
    parentProps.debug = {};

    const consolidatedRulesProps = ruleProps.reduce(
      (p, c) => deepMerge<NodeProps>({}, p, c[1]),
      {}
    );

    const propsForEditing = deepMerge<NodeProps>(
      {},
      styleProps ?? {},
      textStyleProps ?? {},
      ruleStyleProps,
      ruleTextStyleProps,
      parentProps,
      this.#props
    ) as DeepRequired<NodeProps>;

    const propsForRendering = nodeDefaults.applyDefaults(
      deepMerge({}, propsForEditing, consolidatedRulesProps)
    );

    this.cache.set('props.forEditing', propsForEditing);
    this.cache.set('props.forRendering', propsForRendering);

    for (const child of this._children) {
      if (isNode(child)) {
        child.populatePropsCache();
      }
    }

    return {
      forEditing: propsForEditing,
      forRendering: propsForRendering
    };
  }

  get storedProps() {
    return this.#props;
  }

  get editProps(): NodePropsForEditing {
    return (this.cache.get('props.forEditing') ??
      this.populatePropsCache().forEditing) as NodePropsForEditing;
  }

  get renderProps(): NodePropsForRendering {
    return (this.cache.get('props.forRendering') ??
      this.populatePropsCache().forRendering) as NodePropsForRendering;
  }

  updateProps(callback: (props: NodeProps) => void, uow: UnitOfWork) {
    uow.snapshot(this);
    callback(this.#props);
    uow.updateElement(this);

    this._cache?.clear();
    this.invalidateAnchors(uow);
    this.getDefinition().onPropUpdate(this, uow);
  }

  updateCustomProps<K extends keyof CustomNodeProps>(
    key: K,
    callback: (props: NonNullable<CustomNodeProps[K]>) => void,
    uow: UnitOfWork
  ) {
    this.updateProps(p => {
      p.custom ??= {};
      p.custom[key] ??= {};
      callback(p.custom[key]!);
    }, uow);
  }

  /* Name **************************************************************************************************** */

  get dataForTemplate() {
    if (this.isLabelNode()) return this.labelEdge()!.dataForTemplate;

    return deepMerge(
      {
        name: this.metadata.name
      },
      this.metadata.data?.customData ?? {},
      ...(this.metadata.data?.data?.map(d => d.data) ?? [])
    );
  }

  get name() {
    if (this._cache?.has('name')) return this._cache.get('name') as string;

    if (!isEmptyString(this.metadata.name)) {
      this.cache.set('name', this.metadata.name!);
      return this.cache.get('name') as string;
    }

    const text = this.getText();
    if (text) {
      const metadata = this.dataForTemplate;

      if (text[0] === '<') {
        try {
          const d = new DOMParser().parseFromString(text, 'text/html');
          const textContent = d.body.textContent;
          if (textContent) {
            this.cache.set('name', applyTemplate(textContent, metadata));
            return textContent;
          }
        } catch (e) {
          // Ignore
        }
      }

      this.cache.set('name', applyTemplate(text, metadata));
      return this.cache.get('name') as string;
    }
    return this.nodeType + ' / ' + this.id;
  }

  /* Children *********************************************************************************************** */

  setChildren(children: ReadonlyArray<DiagramElement>, uow: UnitOfWork) {
    super.setChildren(children, uow);

    uow.registerOnCommitCallback('onChildChanged', this, () => {
      this.getDefinition().onChildChanged(this, uow);
    });
  }

  addChild(
    child: DiagramElement,
    uow: UnitOfWork,
    relation?: { ref: DiagramElement; type: 'after' | 'before' }
  ) {
    super.addChild(child, uow, relation);

    uow.registerOnCommitCallback('onChildChanged', this, () => {
      this.getDefinition().onChildChanged(this, uow);
    });
  }

  removeChild(child: DiagramElement, uow: UnitOfWork) {
    super.removeChild(child, uow);

    uow.registerOnCommitCallback('onChildChanged', this, () => {
      this.getDefinition().onChildChanged(this, uow);
    });
  }

  /* Bounds ************************************************************************************************* */

  get bounds(): Box {
    return this.#bounds;
  }

  setBounds(bounds: Box, uow: UnitOfWork) {
    uow.snapshot(this);
    const oldBounds = this.bounds;
    this.#bounds = bounds;
    if (!Box.isEqual(oldBounds, this.bounds)) uow.updateElement(this);
  }

  /* Anchors ************************************************************************************************ */

  get anchors(): ReadonlyArray<Anchor> {
    // TODO: Can this be handled using cache
    if (this.#anchors === undefined) {
      UnitOfWork.execute(this.diagram, uow => {
        this.invalidateAnchors(uow);
      });
    }

    return this.#anchors ?? [];
  }

  getAnchor(anchor: string) {
    return this.anchors.find(a => a.id === anchor) ?? this.anchors[0];
  }

  /* Snapshot ************************************************************************************************ */

  toJSON() {
    return {
      id: this.id,
      parent: this.parent,
      type: 'node',
      nodeType: this.nodeType,
      bounds: this.bounds,
      props: this.#props,
      children: this.children,
      edges: this.edges
    };
  }

  snapshot(): DiagramNodeSnapshot {
    return {
      _snapshotType: 'node',
      id: this.id,
      parentId: this.parent?.id,
      type: 'node',
      nodeType: this.nodeType,
      bounds: deepClone(this.bounds),
      props: deepClone(this.#props),
      metadata: deepClone(this.metadata),
      children: this.children.map(c => c.id),
      edges: Object.fromEntries(
        [...this.edges.entries()].map(([k, v]) => [k, v.map(e => ({ id: e.id }))])
      ),
      texts: deepClone(this.#text)
    };
  }

  // TODO: Add assertions for lookups
  restore(snapshot: DiagramNodeSnapshot, uow: UnitOfWork) {
    this.setBounds(snapshot.bounds, uow);
    this.#props = snapshot.props as NodeProps;
    this._highlights.clear();
    this.#nodeType = snapshot.nodeType;
    this.#text = snapshot.texts;
    this.forceUpdateMetadata(snapshot.metadata);

    this.setChildren(
      snapshot.children.map(c => {
        const el = this.diagram.lookup(c);
        if (!el) VERIFY_NOT_REACHED();
        return el!;
      }),
      uow
    );
    this.edges.clear();
    const edges = snapshot.edges ?? {};
    for (const [k, v] of Object.entries(edges)) {
      this.edges.set(k, [
        ...(this.edges.get(k) ?? []),
        ...v.map(e => this.diagram.edgeLookup.get(e.id)!)
      ]);
    }

    uow.updateElement(this);
    this._cache?.clear();
  }

  convertToPath(uow: UnitOfWork) {
    uow.snapshot(this);

    const paths = this.getDefinition().getBoundingPath(this);

    const scaledPath = transformPathList(paths, toUnitLCS(this.bounds));

    this.#nodeType = 'generic-path';
    this.updateProps(p => {
      p.custom ??= {};
      p.custom.genericPath = {};
      p.custom.genericPath.path = scaledPath.asSvgPath();
    }, uow);
  }

  duplicate(ctx?: DuplicationContext | undefined, id?: string | undefined): DiagramNode {
    const isTopLevel = ctx === undefined;
    const context = ctx ?? {
      targetElementsInGroup: new Map()
    };

    // The node might already have been duplicated being a label node of one of the edges
    if (context.targetElementsInGroup.has(this.id)) {
      return context.targetElementsInGroup.get(this.id) as DiagramNode;
    }

    const node = new DiagramNode(
      id ?? newid(),
      this.nodeType,
      deepClone(this.bounds),
      this.layer,
      deepClone(this.#props) as NodeProps,
      deepClone(this.metadata) as ElementMetadata,
      deepClone(this.#text) as NodeTexts,
      this.#anchors
    );

    context.targetElementsInGroup.set(this.id, node);

    // Phase 1 - duplicate all elements in the group
    const newChildren: DiagramElement[] = [];
    for (let i = 0; i < this.children.length; i++) {
      const c = this.children[i];
      const newElement = c.duplicate(context, id ? `${id}-${i}` : undefined);
      newChildren.push(newElement);
    }
    node.setChildren(newChildren, UnitOfWork.immediate(this.diagram));
    context.targetElementsInGroup.set(this.id, node);

    if (!isTopLevel) return node;

    // Phase 2 - update all edges to point to the new elements
    for (const e of node.getNestedElements()) {
      if (isEdge(e)) {
        let newStart: Endpoint;
        let newEnd: Endpoint;

        // TODO: This is duplicated. Can refactor?
        if (e.start instanceof ConnectedEndpoint) {
          const newStartNode = context.targetElementsInGroup.get(e.start.node.id);
          if (newStartNode) {
            if (e.start instanceof AnchorEndpoint) {
              newStart = new AnchorEndpoint(newStartNode as DiagramNode, e.start.anchorId);
            } else if (e.start instanceof PointInNodeEndpoint) {
              newStart = new PointInNodeEndpoint(
                newStartNode as DiagramNode,
                e.start.ref,
                e.start.offset,
                e.start.offsetType
              );
            } else {
              throw new VerifyNotReached();
            }
          } else {
            newStart = new FreeEndpoint(e.start.position);
          }
        } else {
          newStart = new FreeEndpoint(e.start.position);
        }

        if (e.end instanceof ConnectedEndpoint) {
          const newEndNode = context.targetElementsInGroup.get(e.end.node.id);
          if (newEndNode) {
            if (e.end instanceof AnchorEndpoint) {
              newEnd = new AnchorEndpoint(newEndNode as DiagramNode, e.end.anchorId);
            } else if (e.end instanceof PointInNodeEndpoint) {
              newEnd = new PointInNodeEndpoint(
                newEndNode as DiagramNode,
                e.end.ref,
                e.end.offset,
                e.end.offsetType
              );
            } else {
              throw new VerifyNotReached();
            }
          } else {
            newEnd = new FreeEndpoint(e.end.position);
          }
        } else {
          newEnd = new FreeEndpoint(e.end.position);
        }

        const uow = new UnitOfWork(this.diagram);
        e.setStart(newStart, uow);
        e.setEnd(newEnd, uow);
        uow.abort();
      }
    }

    return node;
  }

  /**
   * Called in case the node has been changed and needs to be recalculated
   *
   *  node -> attached edges -> label nodes -> ...
   *                         -> intersecting edges
   *       -> children -> attached edges -> label nodes -> ...          Note, cannot look at parent
   *                                     -> intersecting edges
   *       -> parent -> attached edges -> label nodes                   Note, cannot look at children
   *                                   -> intersecting edges
   *
   *  label node -> attached edge                                       Note, cannot revisit edge
   *             -> label edge                                          Note, cannot revisit node
   *
   */
  invalidate(uow: UnitOfWork) {
    uow.snapshot(this);

    // Prevent infinite recursion
    if (uow.hasBeenInvalidated(this)) return;
    uow.beginInvalidation(this);

    if (this.parent) {
      this.parent.invalidate(uow);
    }

    // Invalidate all attached edges
    for (const edge of this.listEdges()) {
      edge.invalidate(uow);
    }

    for (const child of this.children) {
      child.invalidate(uow);
    }

    if (this.isLabelNode()) {
      this.labelEdge()!.invalidate(uow);
    }
  }

  detach(uow: UnitOfWork) {
    this.diagram.nodeLookup.delete(this.id);

    // "Detach" any edges that connects to this node
    for (const anchor of this.edges.keys()) {
      for (const edge of this.edges.get(anchor) ?? []) {
        let isChanged = false;
        if (edge.start instanceof ConnectedEndpoint && edge.start.node === this) {
          edge.setStart(new FreeEndpoint(edge.start.position), uow);
          isChanged = true;
        }
        if (edge.end instanceof ConnectedEndpoint && edge.end.node === this) {
          edge.setEnd(new FreeEndpoint(edge.end.position), uow);
          isChanged = true;
        }
        if (isChanged) uow.updateElement(edge);
      }
    }

    if (this.parent) {
      this.parent.removeChild(this, uow);
    }

    // Note, need to check if the element is still in the layer to avoid infinite recursion
    assert.true(this.layer instanceof RegularLayer);
    if ((this.layer as RegularLayer).elements.includes(this)) {
      (this.layer as RegularLayer).removeElement(this, uow);
    }
  }

  transform(transforms: ReadonlyArray<Transform>, uow: UnitOfWork, isChild = false) {
    uow.snapshot(this);

    const previousBounds = this.bounds;
    this.setBounds(Transform.box(this.bounds, ...transforms), uow);

    this.getDefinition().onTransform(transforms, this, this.bounds, previousBounds, uow);

    if (this.parent && !isChild) {
      const parent = this.parent;
      if (isNode(parent)) {
        uow.registerOnCommitCallback('onChildChanged', parent, () => {
          parent.getDefinition().onChildChanged(parent, uow);
        });
      } else {
        assert.true(this.isLabelNode());

        // TODO: This should be possible to put in the invalidation() method

        if (uow.contains(this.labelEdge()!)) return;

        const labelNode = this.labelNode();
        assert.present(labelNode);

        const dx = this.bounds.x - previousBounds.x;
        const dy = this.bounds.y - previousBounds.y;

        const clampAmount = 100;

        this.updateLabelNode(
          {
            offset: {
              x: clamp(labelNode.offset.x + dx, -clampAmount, clampAmount),
              y: clamp(labelNode.offset.y + dy, -clampAmount, clampAmount)
            }
          },
          uow
        );
      }
    }

    uow.updateElement(this);
  }

  _removeEdge(anchor: string | undefined, edge: DiagramEdge) {
    this.edges.set(anchor, this.edges.get(anchor)?.filter(e => e !== edge) ?? []);
  }

  _addEdge(anchor: string | undefined, edge: DiagramEdge) {
    this.edges.set(anchor, [...(this.edges.get(anchor) ?? []), edge]);
  }

  _getAnchorPosition(anchor: string) {
    return this._getPositionInBounds(this.getAnchor(anchor).start);
  }

  _getPositionInBounds(p: Point) {
    return Point.rotateAround(
      {
        x: this.bounds.x + this.bounds.w * (this.renderProps.geometry.flipH ? 1 - p.x : p.x),
        y: this.bounds.y + this.bounds.h * (this.renderProps.geometry.flipV ? 1 - p.y : p.y)
      },
      this.bounds.r,
      Box.center(this.bounds)
    );
  }

  listEdges(): DiagramEdge[] {
    return [
      ...[...this.edges.values()].flatMap(e => e),
      ...this.children.flatMap(c => (isNode(c) ? c.listEdges() : []))
    ];
  }

  isLabelNode() {
    return this.parent !== undefined && isEdge(this.parent);
  }

  labelNode() {
    if (!this.isLabelNode()) return undefined;
    const edge = this.labelEdge();
    assert.present(edge);
    assert.present(edge.labelNodes);
    return edge.labelNodes.find(n => n.node === this);
  }

  labelEdge(): DiagramEdge | undefined {
    if (!this.isLabelNode()) return undefined;
    const edge = this.parent;
    assert.present(edge);
    assert.edge(edge);
    return edge;
  }

  // TODO: Is this really needed - shouldn't this be part of DiagramEdge
  updateLabelNode(labelNode: Partial<LabelNode>, uow: UnitOfWork) {
    if (!this.isLabelNode()) return;

    uow.snapshot(this);

    const replacement: ResolvedLabelNode = {
      ...this.labelNode()!,
      ...labelNode,
      node: this
    };

    const edge = this.labelEdge();
    assert.present(edge);
    edge.setLabelNodes(
      edge.labelNodes!.map((n: ResolvedLabelNode) => (n.node === this ? replacement : n)),
      uow
    );

    uow.updateElement(this);
  }

  invalidateAnchors(uow: UnitOfWork) {
    const def = this.diagram.document.nodeDefinitions.get(this.nodeType);
    this.#anchors = def.getAnchors(this);

    uow.updateElement(this);
  }

  private getNestedElements(): DiagramElement[] {
    return [this, ...this.children.flatMap(c => (isNode(c) ? c.getNestedElements() : c))];
  }

  getAttachmentsInUse() {
    return [this.renderProps.fill?.image?.id, this.renderProps.fill?.pattern];
  }
}<|MERGE_RESOLUTION|>--- conflicted
+++ resolved
@@ -3,12 +3,7 @@
 import { Transform } from '@diagram-craft/geometry/transform';
 import { DiagramElement, isEdge, isNode } from './diagramElement';
 import { DiagramNodeSnapshot, UnitOfWork, UOWTrackable } from './unitOfWork';
-<<<<<<< HEAD
-import { DiagramEdge, ResolvedLabelNode } from './diagramEdge';
-=======
 import type { DiagramEdge, ResolvedLabelNode } from './diagramEdge';
-import type { Diagram } from './diagram';
->>>>>>> 8edfceff
 import { Layer } from './diagramLayer';
 import { DefaultStyles, nodeDefaults } from './diagramDefaults';
 import {
@@ -77,18 +72,16 @@
     this.#props = (props ?? {}) as NodeProps;
     this.#anchors = anchorCache;
 
-    const m = this.metadata;
-    if (!m.style || !m.textStyle) {
-      m.style = this.nodeType === 'text' ? DefaultStyles.node.text : DefaultStyles.node.default;
-      m.textStyle = DefaultStyles.text.default;
-      this.forceUpdateMetadata(m);
-    }
+    this._metadata.style ??=
+      this.nodeType === 'text' ? DefaultStyles.node.text : DefaultStyles.node.default;
+
+    this._metadata.textStyle ??= DefaultStyles.text.default;
 
     // Note: It is important that this comes last, as it might trigger
     //       events etc - so important that everything is set up before
     //       that to avoid flashing of incorrect formatting/style
     if (!this.#anchors) {
-      this.invalidateAnchors(UnitOfWork.immediate(this.layer.diagram));
+      this.invalidateAnchors(UnitOfWork.immediate(this.diagram));
     }
   }
 
@@ -153,7 +146,7 @@
       dest.push({
         val: accessor.get(styleProps, path) as PropPathValue<NodeProps, T>,
         type: 'style',
-        id: this.metadata.style
+        id: this._metadata.style
       });
     }
 
@@ -161,7 +154,7 @@
       dest.push({
         val: accessor.get(textStyleProps, path) as PropPathValue<NodeProps, T>,
         type: 'textStyle',
-        id: this.metadata.textStyle
+        id: this._metadata.textStyle
       });
     }
 
@@ -201,10 +194,10 @@
   }
 
   private getPropsSources() {
-    const styleProps = this.diagram.document.styles.getNodeStyle(this.metadata.style)?.props;
+    const styleProps = this.diagram.document.styles.getNodeStyle(this._metadata.style)?.props;
 
     const textStyleProps = this.diagram.document.styles.getTextStyle(
-      this.metadata.textStyle
+      this._metadata.textStyle
     )?.props;
 
     const parentProps: Partial<NodeProps & EdgeProps> = deepClone(
@@ -329,7 +322,7 @@
 
     return deepMerge(
       {
-        name: this.metadata.name
+        name: this._metadata.name
       },
       this.metadata.data?.customData ?? {},
       ...(this.metadata.data?.data?.map(d => d.data) ?? [])
@@ -339,8 +332,8 @@
   get name() {
     if (this._cache?.has('name')) return this._cache.get('name') as string;
 
-    if (!isEmptyString(this.metadata.name)) {
-      this.cache.set('name', this.metadata.name!);
+    if (!isEmptyString(this._metadata.name)) {
+      this.cache.set('name', this._metadata.name!);
       return this.cache.get('name') as string;
     }
 
@@ -451,7 +444,7 @@
       nodeType: this.nodeType,
       bounds: deepClone(this.bounds),
       props: deepClone(this.#props),
-      metadata: deepClone(this.metadata),
+      metadata: deepClone(this._metadata),
       children: this.children.map(c => c.id),
       edges: Object.fromEntries(
         [...this.edges.entries()].map(([k, v]) => [k, v.map(e => ({ id: e.id }))])
@@ -464,10 +457,10 @@
   restore(snapshot: DiagramNodeSnapshot, uow: UnitOfWork) {
     this.setBounds(snapshot.bounds, uow);
     this.#props = snapshot.props as NodeProps;
-    this._highlights.clear();
+    this._highlights = [];
     this.#nodeType = snapshot.nodeType;
     this.#text = snapshot.texts;
-    this.forceUpdateMetadata(snapshot.metadata);
+    this._metadata = snapshot.metadata;
 
     this.setChildren(
       snapshot.children.map(c => {
@@ -522,7 +515,7 @@
       deepClone(this.bounds),
       this.layer,
       deepClone(this.#props) as NodeProps,
-      deepClone(this.metadata) as ElementMetadata,
+      deepClone(this._metadata) as ElementMetadata,
       deepClone(this.#text) as NodeTexts,
       this.#anchors
     );
