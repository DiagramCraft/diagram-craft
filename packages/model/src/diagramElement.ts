--- conflicted
+++ resolved
@@ -1,9 +1,3 @@
-<<<<<<< HEAD
-import { EdgePropsForEditing, EdgePropsForRendering } from './diagramEdge';
-import { DuplicationContext, NodePropsForEditing, NodePropsForRendering } from './diagramNode';
-import type { DiagramNode } from './diagramNode';
-import type { DiagramEdge } from './diagramEdge';
-=======
 import type { DiagramEdge, EdgePropsForEditing, EdgePropsForRendering } from './diagramEdge';
 import type {
   DiagramNode,
@@ -11,7 +5,6 @@
   NodePropsForEditing,
   NodePropsForRendering
 } from './diagramNode';
->>>>>>> 8edfceff
 import { ElementInterface } from './types';
 import { Transform } from '@diagram-craft/geometry/transform';
 import { Box } from '@diagram-craft/geometry/box';
@@ -23,12 +16,7 @@
 import { PropertyInfo } from '@diagram-craft/main/react-app/toolwindow/ObjectToolWindow/types';
 import { PropPath, PropPathValue } from '@diagram-craft/utils/propertyPath';
 import { assert } from '@diagram-craft/utils/assert';
-<<<<<<< HEAD
-import { RegularLayer } from './diagramLayerRegular';
-import { CRDT, CRDTMap, CRDTProperty } from './collaboration/crdt';
-=======
 import type { RegularLayer } from './diagramLayerRegular';
->>>>>>> 8edfceff
 
 // eslint-disable-next-line
 type Snapshot = any;
@@ -36,14 +24,6 @@
 export type ElementPropsForEditing = EdgePropsForEditing | NodePropsForEditing;
 export type ElementPropsForRendering = EdgePropsForRendering | NodePropsForRendering;
 
-<<<<<<< HEAD
-type DiagramElementCRDT = {
-  id: string;
-  type: string;
-  highlights: CRDTMap<Record<string, boolean>>;
-  metadata: ElementMetadata;
-};
-=======
 export abstract class DiagramElement implements ElementInterface, AttachmentConsumer {
   readonly type: string;
   readonly id: string;
@@ -51,52 +31,24 @@
 
   protected _children: ReadonlyArray<DiagramElement> = [];
   protected _diagram: Diagram;
->>>>>>> 8edfceff
-
-export abstract class DiagramElement implements ElementInterface, AttachmentConsumer {
-  // Transient properties
-  readonly crdt: CRDTMap<DiagramElementCRDT>;
+
+  // TODO: Is this always a RegularLayer
+  protected _layer: Layer;
+  protected _activeDiagram: Diagram;
+  protected _metadata: ElementMetadata = {};
+  protected _parent?: DiagramElement;
+  protected _highlights: ReadonlyArray<string> = [];
+
   protected _cache: Map<string, unknown> | undefined = undefined;
-  protected _layer: Layer;
-  protected _diagram: Diagram;
-  protected _activeDiagram: Diagram;
-  // TODO: Is this always a RegularLayer
-  protected _parent?: DiagramElement;
-
-  // Shared properties
-  readonly #metadata: CRDTProperty<DiagramElementCRDT, 'metadata'>;
-  protected readonly _highlights: CRDTMap<Record<string, boolean>>;
-  protected _children: ReadonlyArray<DiagramElement> = [];
-
-  protected constructor(
-    type: string,
-    id: string,
-    // TODO: Do we need to pass diagram, or can we use layer.diagram?
-    //    diagram: Diagram,
-    layer: Layer,
-    metadata: ElementMetadata,
-    crdt?: CRDTMap<DiagramElementCRDT>
-  ) {
+
+  protected constructor(type: string, id: string, layer: Layer, metadata: ElementMetadata) {
+    this.type = type;
+    this.id = id;
     this._diagram = layer.diagram;
     this._layer = layer;
     this._activeDiagram = this._diagram;
 
-    this.crdt = crdt ?? this._diagram.document.root.factory.makeMap();
-    this.crdt.set('id', id);
-    this.crdt.set('type', type);
-
-    this._highlights = this.crdt.get('highlights', () =>
-      this._diagram.document.root.factory.makeMap()
-    )!;
-
-    this.#metadata = CRDT.makeProp('metadata', this.crdt, type => {
-      if (type !== 'remote') return;
-
-      this.invalidate(UnitOfWork.immediate(this._diagram));
-      this._diagram.emit('elementChange', { element: this });
-      this._cache?.clear();
-    });
-    this.#metadata.set(metadata ?? {});
+    this._metadata = metadata ?? {};
   }
 
   abstract getAttachmentsInUse(): Array<string>;
@@ -128,14 +80,6 @@
   abstract snapshot(): Snapshot;
   abstract restore(snapshot: Snapshot, uow: UnitOfWork): void;
 
-  get id() {
-    return this.crdt.get('id')!;
-  }
-
-  get type() {
-    return this.crdt.get('type')!;
-  }
-
   /* Flags *************************************************************************************************** */
 
   isLocked() {
@@ -175,16 +119,12 @@
   /* Highlights ********************************************************************************************** */
 
   set highlights(highlights: ReadonlyArray<string>) {
-    this._highlights.clear();
-    highlights.forEach(h => this._highlights.set(h, true));
-
+    this._highlights = highlights;
     this.diagram.emitAsync('elementHighlighted', { element: this });
   }
 
   get highlights() {
-    return Array.from(this._highlights.entries())
-      .filter(([, v]) => !!v)
-      .map(([k]) => k);
+    return this._highlights;
   }
 
   /* Parent ************************************************************************************************** */
@@ -200,18 +140,12 @@
   /* Metadata ************************************************************************************************ */
 
   get metadata() {
-    return this.#metadata.get() ?? {};
-  }
-
-  protected forceUpdateMetadata(metadata: ElementMetadata) {
-    this.#metadata.set(metadata);
+    return this._metadata;
   }
 
   updateMetadata(callback: (props: ElementMetadata) => void, uow: UnitOfWork) {
     uow.snapshot(this);
-    const metadata = this.#metadata.get()!;
-    callback(metadata);
-    this.#metadata.set(metadata);
+    callback(this._metadata);
     uow.updateElement(this);
     this._cache?.clear();
   }
